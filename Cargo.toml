[package]
name = "eui48"
version = "0.4.6"
authors = ["Andrew Baumhauer <andy@baumhauer.us>",
           "<rlcomstock3@github.com>",
           "Michal 'vorner' Vaner <vorner+github@vorner.cz>" ]
license = "MIT/Apache-2.0"
edition = "2018"
readme = "README.md"
repository = "https://github.com/abaumhauer/eui48"
homepage = "https://github.com/abaumhauer/eui48"
keywords = ["EUI-48", "MAC", "MAC-48", "networking", "MACADDR"]
categories = ["network-programming", "parser-implementations"]
description = """
A library to generate and parse IEEE EUI-48 and EUI-64, also known as MAC-48 media access
control addresses. The IEEE claims trademarks on the names EUI-48 and EUI-64, in which EUI is an
abbreviation for Extended Unique Identifier.
"""
exclude = [
  ".gitignore",
    ".travis.yml",
    ".gitlab-ci.yml",
    ".travis/*"
]

[dependencies]
<<<<<<< HEAD
rustc-serialize = "0.3.24"
serde = { version = "1.0.106", optional = true }
serde_json = { version = "1.0.51", optional = true }
=======
rustc-serialize = { version = "0.3.24", optional = true }
serde = { version = "1.0.80", optional = true }
serde_json = { version = "1.0.37", optional = true }
>>>>>>> edfeb49b

[badges]
travis-ci = { repository = "abaumhauer/eui48", branch = "master" }
codecov = { repository = "abaumhauer/eui48", branch = "master", service = "github" }
gitlab = { repository = "abaumhauer/eui48", branch = "master" }
appveyor = { repository = "abaumhauer/eui48", branch = "master", service = "github" }

[features]
default = ["rustc-serialize"]
disp_hexstring = []
<|MERGE_RESOLUTION|>--- conflicted
+++ resolved
@@ -24,15 +24,9 @@
 ]
 
 [dependencies]
-<<<<<<< HEAD
-rustc-serialize = "0.3.24"
+rustc-serialize = { version = "0.3.24", optional = true }
 serde = { version = "1.0.106", optional = true }
 serde_json = { version = "1.0.51", optional = true }
-=======
-rustc-serialize = { version = "0.3.24", optional = true }
-serde = { version = "1.0.80", optional = true }
-serde_json = { version = "1.0.37", optional = true }
->>>>>>> edfeb49b
 
 [badges]
 travis-ci = { repository = "abaumhauer/eui48", branch = "master" }
@@ -42,4 +36,4 @@
 
 [features]
 default = ["rustc-serialize"]
-disp_hexstring = []
+disp_hexstring = []