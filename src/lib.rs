--- conflicted
+++ resolved
@@ -68,20 +68,15 @@
 }
 
 impl MacAddress {
-<<<<<<< HEAD
-    /// Create a new MacAddress from vec![u8; 6]
+    /// Create a new MacAddress from `[u8; 6]`.
     pub fn new(eui: Eui48) -> MacAddress {
-=======
-    /// Create a new MacAddress from `[u8; 6]`.
-    pub fn new( eui: Eui48 ) -> MacAddress {
->>>>>>> f90cbe6b
         MacAddress { eui: eui }
     }
 
     /// Create a new MacAddress from a byte slice.
     ///
     /// Returns an error (without any description) if the slice doesn't have the proper length.
-    pub fn from_bytes( bytes: &[u8] ) -> Result<Self, ()> {
+    pub fn from_bytes(bytes: &[u8]) -> Result<Self, ()> {
         if bytes.len() != EUI48LEN {
             return Err(());
         }
@@ -346,13 +341,8 @@
 #[cfg(feature = "serde")]
 impl Serialize for MacAddress {
     /// Serialize a MacAddress as canonical form using the serde crate
-<<<<<<< HEAD
-    fn serialize<S: Serializer>(&self, serializer: &mut S) -> Result<(), S::Error> {
-        serializer.visit_str(&self.to_canonical())
-=======
     fn serialize<S: Serializer>(&self, serializer: S) -> Result<S::Ok, S::Error> {
-	    serializer.serialize_str(&self.to_canonical())
->>>>>>> f90cbe6b
+        serializer.serialize_str(&self.to_canonical())
     }
 }
 
@@ -364,19 +354,14 @@
         impl<'de> de::Visitor<'de> for MacAddressVisitor {
             type Value = MacAddress;
 
-<<<<<<< HEAD
-            fn visit_str<E: de::Error>(&mut self, value: &str) -> Result<MacAddress, E> {
+            fn visit_str<E: de::Error>(self, value: &str) -> Result<MacAddress, E> {
                 value
                     .parse()
-                    .map_err(|err| E::syntax(&format!("{}", err)))
-=======
-            fn visit_str<E: de::Error>(self, value: &str) -> Result<MacAddress, E> {
-                value.parse().map_err(|err| E::custom(&format!("{}", err)))
+                    .map_err(|err| E::custom(&format!("{}", err)))
             }
 
             fn visit_bytes<E: de::Error>(self, value: &[u8]) -> Result<MacAddress, E> {
                 MacAddress::from_bytes(value).map_err(|_| E::invalid_length(value.len(), &self))
->>>>>>> f90cbe6b
             }
 
             fn expecting(&self, formatter: &mut fmt::Formatter) -> fmt::Result {
