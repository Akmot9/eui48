--- conflicted
+++ resolved
@@ -409,39 +409,29 @@
 
     #[test]
     fn test_is_unicast() {
-<<<<<<< HEAD
-        let mac = MacAddress::parse_str("FE:00:5E:AB:CD:EF").unwrap();
-        assert!(mac.is_unicast());
-        assert_eq!("fe:00:5e:ab:cd:ef", mac.to_hex_string()); // Catch modifying first octet
-        let mac = MacAddress::parse_str("FF:00:5E:AB:CD:EF").unwrap();
-        assert!(!mac.is_unicast());
-        assert_eq!("ff:00:5e:ab:cd:ef", mac.to_hex_string()); // Catch modifying first octet
-=======
         let mac_u = MacAddress::parse_str("FE:00:5E:AB:CD:EF").unwrap();
         let mac_m = MacAddress::parse_str("01:00:5E:AB:CD:EF").unwrap();
         assert!(mac_u.is_unicast());
         assert!(!mac_m.is_unicast());
->>>>>>> 46298f85
+        assert_eq!("fe:00:5e:ab:cd:ef", mac_u.to_hex_string()); // Catch modifying first octet
+        let mac = MacAddress::parse_str("FF:00:5E:AB:CD:EF").unwrap();
+        assert!(!mac.is_unicast());
+        assert_eq!("ff:00:5e:ab:cd:ef", mac.to_hex_string()); // Catch modifying first octet
         assert!(MacAddress::nil().is_unicast());
         assert!(!MacAddress::broadcast().is_unicast());
     }
 
     #[test]
     fn test_is_multicast() {
-<<<<<<< HEAD
-        let mac = MacAddress::parse_str("01:00:5E:AB:CD:EF").unwrap();
-        assert!(mac.is_multicast());
-        assert_eq!("01:00:5e:ab:cd:ef", mac.to_hex_string()); // Catch modifying first octet
-        let mac = MacAddress::parse_str("F0:00:5E:AB:CD:EF").unwrap();
-        assert!(!mac.is_multicast());
-        assert_eq!("f0:00:5e:ab:cd:ef", mac.to_hex_string()); // Catch modifying first octet
-=======
         let mac_u = MacAddress::parse_str("FE:00:5E:AB:CD:EF").unwrap();
         let mac_m = MacAddress::parse_str("01:00:5E:AB:CD:EF").unwrap();
         assert!(!mac_u.is_multicast());
         assert!(mac_m.is_multicast());
         assert!(!MacAddress::nil().is_multicast());
->>>>>>> 46298f85
+        assert_eq!("01:00:5e:ab:cd:ef", mac.to_hex_string()); // Catch modifying first octet
+        let mac = MacAddress::parse_str("F0:00:5E:AB:CD:EF").unwrap();
+        assert!(!mac.is_multicast());
+        assert_eq!("f0:00:5e:ab:cd:ef", mac.to_hex_string()); // Catch modifying first octet
         assert!(MacAddress::broadcast().is_multicast());
     }
 
